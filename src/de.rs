use std::borrow::Cow;
<<<<<<< HEAD
use std::io::{Cursor, Read, Seek};
=======
use std::io::{BufRead, Cursor, Read};
>>>>>>> 639d1105
use std::marker::PhantomData;

use byteorder::{BigEndian, LittleEndian, ReadBytesExt};
use paste::paste;
use serde::de::{DeserializeSeed, MapAccess, SeqAccess, Visitor};
use serde::{de, Deserialize};
use varint_rs::VarintReader;

use crate::error::StreamError;
use crate::{EndiannessImpl, FieldType, NbtError, Variant};

/// Verifies that the deserialized type is equal to the expected type.
macro_rules! is_ty {
    ($expected: ident, $actual: expr) => {
        if $actual != FieldType::$expected {
            return Err(NbtError::UnexpectedType {
                expected: FieldType::$expected,
                actual: $actual,
            });
        }
    };
}

/// Returns a `not supported` error.
macro_rules! forward_unsupported {
    ($($ty: ident),+) => {
        paste! {$(
            #[inline]
            fn [<deserialize_ $ty>]<V>(self, _visitor: V) -> Result<V::Value, Self::Error>
            where
                V: Visitor<'de>
            {
                return Err(NbtError::Unsupported(
                    concat!("Deserialization of `", stringify!($ty), "` is not supported")
                ));
            }
        )+}
    }
}

/// NBT deserializer.
#[derive(Debug)]
pub struct Deserializer<'re, 'de, F, R>
where
    R: ReadBytesExt,
    F: EndiannessImpl + 'de,
{
    input: &'re mut R,
    next_ty: FieldType,
    is_key: bool,
    _marker: PhantomData<&'de F>,
}

impl<'re, 'de, F, R> Deserializer<'re, 'de, F, R>
where
    R: ReadBytesExt,
    F: EndiannessImpl + 'de,
{
<<<<<<< HEAD
    /// Creates a new deserialiser, consuming the reader.
    pub fn new(input: &'re mut R) -> Result<Self, NbtError> {
=======
    /// Creates a new deserializer, consuming the reader.
    pub fn new(input: &'re mut Cursor<R>) -> Result<Self, NbtError> {
>>>>>>> 639d1105
        let next_ty = FieldType::try_from(input.read_u8()?)?;

        let de = Deserializer {
            input,
            next_ty,
            is_key: false,
            _marker: PhantomData,
        };

<<<<<<< HEAD
        // Ignore name of root component
=======
        de.deserialize_raw_str()?;

        Ok(de)
    }

    /// Deserialize a raw UTF-8 string.
    fn deserialize_raw_str(&mut self) -> Result<(), StreamError> {
>>>>>>> 639d1105
        let len = match F::AS_ENUM {
            Variant::BigEndian => de.input.read_u16::<BigEndian>()? as u32,
            Variant::LittleEndian => de.input.read_u16::<LittleEndian>()? as u32,
            Variant::NetworkEndian => de.input.read_u32_varint()?,
        };

<<<<<<< HEAD
        let mut buf = vec![0; len as usize];
        de.input.read_exact(&mut buf)?;

        let name = String::from_utf8(buf)?;
        dbg!(name);

        Ok(de)
=======
        self.input.consume(len as usize);

        Ok(())
>>>>>>> 639d1105
    }
}

/// Reads a single object of type `T` from the given buffer.
///
/// On success, the deserialized object and number of bytes read from the buffer are returned.
#[inline]
<<<<<<< HEAD
pub fn from_bytes<'de, 're, F, T, R>(reader: &'re mut R) -> Result<T, NbtError>
where
    R: ReadBytesExt,
=======
pub fn from_bytes<'de, 're, F, T>(reader: &'re mut Cursor<&[u8]>) -> Result<T, NbtError>
where
>>>>>>> 639d1105
    T: Deserialize<'de>,
    F: EndiannessImpl + 'de,
{
    let mut deserializer = Deserializer::<F, &[u8]>::new(reader)?;
    let output = T::deserialize(&mut deserializer)?;

    Ok(output)
}

<<<<<<< HEAD
/// Reads a single object of type `T` from the given buffer.
///
/// This function uses the little endian format of NBT, which is used by disk formats
/// in Minecraft: Bedrock Edition.
///
/// On success, the deserialised object and amount of bytes read from the buffer are returned.
///
/// # Example
///
/// ```rust
/// # use bedrockrs_nbt as nbt;
/// # fn main() {
///  #[derive(serde::Serialize, serde::Deserialize, Debug)]
///  struct Data {
///     value: String
///  }
///
/// # let data = Data {
/// #   value: String::from("Hello, World!")
/// # };
/// # let obuffer = nbt::to_le_bytes(&data).unwrap();
/// # let mut buffer: &[u8] = obuffer.as_ref();
///
///  let data: Data = nbt::from_le_bytes(&mut buffer).unwrap();
///
///  println!("Got {data:?}!");
/// # }
/// ```
#[inline]
pub fn from_le_bytes<'de, T, R>(reader: &mut R) -> Result<T, NbtError>
where
    R: ReadBytesExt,
    T: Deserialize<'de>,
{
    from_bytes::<LittleEndian, T, R>(reader)
}

/// Reads a single object of type `T` from the given buffer.
///
/// This function uses the little endian format of NBT, which is used by
/// Minecraft: Java Edition.
///
/// On success, the deserialised object and amount of bytes read from the buffer are returned.
///
/// # Example
///
/// ```rust
/// # use bedrockrs_nbt as nbt;
/// # fn main() {
///  #[derive(serde::Serialize, serde::Deserialize, Debug)]
///  struct Data {
///     value: String
///  }
///
/// # let data = Data {
/// #   value: String::from("Hello, World!")
/// # };
/// # let owned_buffer = nbt::to_be_bytes(&data).unwrap();
/// # let mut buffer = owned_buffer.as_slice();
///
///  let data: Data = nbt::from_be_bytes(&mut buffer).unwrap();
///
///  println!("Got {data:?}!");
/// # }
/// ```
#[inline]
pub fn from_be_bytes<'de, T, R>(reader: &mut R) -> Result<T, NbtError>
where
    R: ReadBytesExt,
    T: Deserialize<'de>,
{
    from_bytes::<BigEndian, T, R>(reader)
}

/// Reads a single object of type `T` from the given buffer.
///
/// This function uses the variable format of NBT, which is used by network formats
/// in Minecraft: Bedrock Edition.
///
/// On success, the deserialised object and amount of bytes read from the buffer are returned.
///
/// # Example
///
/// ```rust
/// # use bedrockrs_nbt as nbt;
/// # fn main() {
///  #[derive(serde::Serialize, serde::Deserialize, Debug)]
///  struct Data {
///     value: String
///  }
///
/// # let data = Data {
/// #   value: String::from("Hello, World!")
/// # };
/// # let owned_buffer = nbt::to_net_bytes(&data).unwrap();
/// # let mut buffer = owned_buffer.as_slice();
///
///  let data: Data = nbt::from_net_bytes(&mut buffer).unwrap();
///
///  println!("Got {data:?}!");
/// # }
/// ```
#[inline]
pub fn from_net_bytes<'data, T, R>(reader: &mut R) -> Result<T, NbtError>
where
    R: ReadBytesExt,
    T: Deserialize<'data>,
{
    from_bytes::<NetworkLittleEndian, T, R>(reader)
}

=======
>>>>>>> 639d1105
impl<'de, 're, 'a, F, R> de::Deserializer<'de> for &'a mut Deserializer<'re, 'de, F, R>
where
    R: ReadBytesExt,
    F: EndiannessImpl + 'a,
{
    type Error = NbtError;

    forward_unsupported!(char, u8, u16, u32, u64, i128, u128);

    fn deserialize_any<V>(self, visitor: V) -> Result<V::Value, NbtError>
    where
        V: Visitor<'de>,
    {
        if self.is_key {
            self.deserialize_string(visitor)
        } else {
            match self.next_ty {
                FieldType::End => Err(NbtError::Other(Cow::Borrowed(
                    "Encountered unmatched end tag",
                ))),
                FieldType::Byte => self.deserialize_i8(visitor),
                FieldType::Short => self.deserialize_i16(visitor),
                FieldType::Int => self.deserialize_i32(visitor),
                FieldType::Long => self.deserialize_i64(visitor),
                FieldType::Float => self.deserialize_f32(visitor),
                FieldType::Double => self.deserialize_f64(visitor),
                FieldType::ByteArray => self.deserialize_byte_buf(visitor),
                FieldType::String => self.deserialize_string(visitor),
                FieldType::List => self.deserialize_seq(visitor),
                FieldType::Compound => self.deserialize_map(visitor),
                FieldType::IntArray => self.deserialize_seq(visitor),
                FieldType::LongArray => self.deserialize_seq(visitor),
            }
        }
    }

    #[inline]
    fn deserialize_bool<V>(self, visitor: V) -> Result<V::Value, NbtError>
    where
        V: Visitor<'de>,
    {
        is_ty!(Byte, self.next_ty);

        let n = self.input.read_u8()? != 0;
        visitor.visit_bool(n)
    }

    #[inline]
    fn deserialize_i8<V>(self, visitor: V) -> Result<V::Value, NbtError>
    where
        V: Visitor<'de>,
    {
        is_ty!(Byte, self.next_ty);

        let n = self.input.read_i8()?;
        visitor.visit_i8(n)
    }

    #[inline]
    fn deserialize_i16<V>(self, visitor: V) -> Result<V::Value, NbtError>
    where
        V: Visitor<'de>,
    {
        is_ty!(Short, self.next_ty);

        let n = match F::AS_ENUM {
            Variant::BigEndian => self.input.read_i16::<BigEndian>(),
            Variant::LittleEndian | Variant::NetworkEndian => self.input.read_i16::<LittleEndian>(),
        }?;

        visitor.visit_i16(n)
    }

    #[inline]
    fn deserialize_i32<V>(self, visitor: V) -> Result<V::Value, NbtError>
    where
        V: Visitor<'de>,
    {
        is_ty!(Int, self.next_ty);

        let n = match F::AS_ENUM {
            Variant::BigEndian => self.input.read_i32::<BigEndian>(),
            Variant::LittleEndian => self.input.read_i32::<LittleEndian>(),
            Variant::NetworkEndian => self.input.read_i32_varint(),
        }?;

        visitor.visit_i32(n)
    }

    #[inline]
    fn deserialize_i64<V>(self, visitor: V) -> Result<V::Value, NbtError>
    where
        V: Visitor<'de>,
    {
        is_ty!(Long, self.next_ty);

        let n = match F::AS_ENUM {
            Variant::BigEndian => self.input.read_i64::<BigEndian>(),
            Variant::LittleEndian => self.input.read_i64::<LittleEndian>(),
            Variant::NetworkEndian => self.input.read_i64_varint(),
        }?;

        visitor.visit_i64(n)
    }

    #[inline]
    fn deserialize_f32<V>(self, visitor: V) -> Result<V::Value, NbtError>
    where
        V: Visitor<'de>,
    {
        is_ty!(Float, self.next_ty);

        let n = match F::AS_ENUM {
            Variant::BigEndian => self.input.read_f32::<BigEndian>(),
            _ => self.input.read_f32::<LittleEndian>(),
        }?;

        visitor.visit_f32(n)
    }

    #[inline]
    fn deserialize_f64<V>(self, visitor: V) -> Result<V::Value, NbtError>
    where
        V: Visitor<'de>,
    {
        is_ty!(Double, self.next_ty);

        let n = match F::AS_ENUM {
            Variant::BigEndian => self.input.read_f64::<BigEndian>(),
            _ => self.input.read_f64::<LittleEndian>(),
        }?;

        visitor.visit_f64(n)
    }

    #[inline]
    fn deserialize_str<V>(self, visitor: V) -> Result<V::Value, NbtError>
    where
        V: Visitor<'de>,
    {
        Err(NbtError::Unsupported(
            "Deserializing string references is not supported",
        ))

<<<<<<< HEAD
        // let len = match F::AS_ENUM {
        //     Variant::BigEndian => self.input.read_u16::<BigEndian>()? as u32,
        //     Variant::LittleEndian => self.input.read_u16::<LittleEndian>()? as u32,
        //     Variant::NetworkEndian => self.input.read_u32_varint()?,
        // };
=======
        let mut buf = Vec::with_capacity(len as usize);
        self.input.read_exact(&mut buf)?;

        let string = String::from_utf8(buf)?;
>>>>>>> 639d1105

        dbg!((&string, self.input.position()));

        visitor.visit_string(string)
    }

    #[inline]
    fn deserialize_string<V>(self, visitor: V) -> Result<V::Value, NbtError>
    where
        V: Visitor<'de>,
    {
        is_ty!(String, self.next_ty);

        let len = match F::AS_ENUM {
            Variant::BigEndian => self.input.read_u16::<BigEndian>()? as u32,
            Variant::LittleEndian => self.input.read_u16::<LittleEndian>()? as u32,
            Variant::NetworkEndian => self.input.read_u32_varint()?,
        };

        let mut buf = vec![0; len as usize];
        self.input.read_exact(&mut buf)?;

        let string = String::from_utf8(buf)?;

        dbg!((&string, self.input.position()));

        visitor.visit_string(string)
    }

    fn deserialize_bytes<V>(self, visitor: V) -> Result<V::Value, NbtError>
    where
        V: Visitor<'de>,
    {
        Err(NbtError::Unsupported(
            "Deserializing byte slices is not supported",
        ))

        // is_ty!(ByteArray, self.next_ty);

        // let len = match F::AS_ENUM {
        //     Variant::BigEndian => self.input.read_i32::<BigEndian>()? as u32,
        //     Variant::LittleEndian => self.input.read_i32::<LittleEndian>()? as u32,
        //     Variant::NetworkEndian => self.input.read_i32_varint()? as u32,
        // };

<<<<<<< HEAD
        // // let mut buf = Vec::with_capacity(len as usize);
        // // self.input.read_exact(&mut buf)?;
        // //
        // todo!("Obtain slice from cursor directly without copying to heap");

        // // visitor.visit_bytes(&buf)
=======
        let mut buf = Vec::with_capacity(len as usize);
        self.input.read_exact(&mut buf)?;

        visitor.visit_bytes(&buf)
>>>>>>> 639d1105
    }

    fn deserialize_byte_buf<V>(self, visitor: V) -> Result<V::Value, NbtError>
    where
        V: Visitor<'de>,
    {
        is_ty!(ByteArray, self.next_ty);

        let len = match F::AS_ENUM {
            Variant::BigEndian => self.input.read_i32::<BigEndian>()? as u32,
            Variant::LittleEndian => self.input.read_i32::<LittleEndian>()? as u32,
            Variant::NetworkEndian => self.input.read_i32_varint()? as u32,
        };

        let mut buf = vec![0; len as usize];
        self.input.read_exact(&mut buf)?;

        visitor.visit_byte_buf(buf)
    }

    #[inline]
    fn deserialize_option<V>(self, _visitor: V) -> Result<V::Value, NbtError>
    where
        V: Visitor<'de>,
    {
        Err(NbtError::Unsupported(
            "Deserializing Options is not supported",
        ))
    }

    fn deserialize_unit<V>(self, _visitor: V) -> Result<V::Value, NbtError>
    where
        V: Visitor<'de>,
    {
        Err(NbtError::Unsupported(
            "Deserializing unit values is not supported",
        ))
    }

    fn deserialize_unit_struct<V>(
        self,
        _name: &'static str,
        _visitor: V,
    ) -> Result<V::Value, NbtError>
    where
        V: Visitor<'de>,
    {
        Err(NbtError::Unsupported(
            "Deserializing unit structs is not supported",
        ))
    }

    fn deserialize_newtype_struct<V>(
        self,
        _name: &'static str,
        _visitor: V,
    ) -> Result<V::Value, NbtError>
    where
        V: Visitor<'de>,
    {
        Err(NbtError::Unsupported(
            "Deserializing newtype structs is not supported",
        ))
    }

    #[inline]
    fn deserialize_seq<V>(self, visitor: V) -> Result<V::Value, NbtError>
    where
        V: Visitor<'de>,
    {
        self.deserialize_tuple(0, visitor)
    }

    #[inline]
    fn deserialize_tuple<V>(self, len: usize, visitor: V) -> Result<V::Value, NbtError>
    where
        V: Visitor<'de>,
    {
        let ty = match self.next_ty {
            FieldType::ByteArray => FieldType::Byte,
            FieldType::IntArray => FieldType::Int,
            FieldType::LongArray => FieldType::Long,
            _ => FieldType::try_from(self.input.read_u8()?)?,
        };

        let de = SeqDeserializer::new(self, ty, len as u32)?;
        visitor.visit_seq(de)
    }

    fn deserialize_tuple_struct<V>(
        self,
        _name: &'static str,
        _len: usize,
        _visitor: V,
    ) -> Result<V::Value, NbtError>
    where
        V: Visitor<'de>,
    {
        Err(NbtError::Unsupported(
            "Deserializing tuple structs is not supported",
        ))
    }

    #[inline]
    fn deserialize_map<V>(self, visitor: V) -> Result<V::Value, NbtError>
    where
        V: Visitor<'de>,
    {
        is_ty!(Compound, self.next_ty);

        let de = MapDeserializer::from(self);
        visitor.visit_map(de)
    }

    #[inline]
    fn deserialize_struct<V>(
        self,
        _name: &'static str,
        _fields: &'static [&'static str],
        visitor: V,
    ) -> Result<V::Value, NbtError>
    where
        V: Visitor<'de>,
    {
        self.deserialize_any(visitor)
    }

    fn deserialize_enum<V>(
        self,
        _name: &'static str,
        _variants: &'static [&'static str],
        _visitor: V,
    ) -> Result<V::Value, NbtError>
    where
        V: Visitor<'de>,
    {
        Err(NbtError::Unsupported(
            "Deserializing enums is not supported",
        ))
    }

    #[inline]
    fn deserialize_identifier<V>(self, visitor: V) -> Result<V::Value, NbtError>
    where
        V: Visitor<'de>,
    {
        self.deserialize_string(visitor)
    }

    #[inline]
    fn deserialize_ignored_any<V>(self, visitor: V) -> Result<V::Value, NbtError>
    where
        V: Visitor<'de>,
    {
        self.deserialize_any(visitor)
    }

    #[inline]
    fn is_human_readable(&self) -> bool {
        false
    }
}

/// Deserializes NBT sequences.
///
/// Sequences are in this case: [`ByteArray`](FieldType::ByteArray), [`IntArray`](FieldType::IntArray)
/// [`LongArray`](FieldType::LongArray) and [`List`](FieldType::List).
#[derive(Debug)]
struct SeqDeserializer<'a, 're, 'de: 'a, F, R>
where
    R: ReadBytesExt,
    F: EndiannessImpl,
{
    de: &'a mut Deserializer<'re, 'de, F, R>,
    ty: FieldType,
    remaining: u32,
}

impl<'de, 're, 'a, F, R> SeqDeserializer<'a, 're, 'de, F, R>
where
    R: ReadBytesExt,
    F: EndiannessImpl,
{
    #[inline]
    pub fn new(
        de: &'a mut Deserializer<'re, 'de, F, R>,
        ty: FieldType,
        expected_len: u32,
    ) -> Result<Self, NbtError> {
        // debug_assert_ne!(ty, FieldType::End, "Cannot serialize sequence of end tags");

        // ty is not read in here because the x_array types don't have a type prefix.

        de.next_ty = ty;
        let remaining = match F::AS_ENUM {
            Variant::BigEndian => de.input.read_i32::<BigEndian>()? as u32,
            Variant::LittleEndian => de.input.read_i32::<LittleEndian>()? as u32,
            Variant::NetworkEndian => de.input.read_i32_varint()? as u32,
        };

        if expected_len != 0 && expected_len != remaining {
            return Err(NbtError::Other(Cow::Owned(format!(
                "Sequence of {expected_len} {ty:?} expected, found only {remaining} items"
            ))));
        }

        Ok(Self { de, ty, remaining })
    }
}

impl<'de, 're, 'a, F, R> SeqAccess<'de> for SeqDeserializer<'a, 're, 'de, F, R>
where
    R: ReadBytesExt,
    F: EndiannessImpl,
{
    type Error = NbtError;

    #[inline]
    fn next_element_seed<E>(&mut self, seed: E) -> Result<Option<E::Value>, NbtError>
    where
        E: DeserializeSeed<'de>,
    {
        if self.remaining > 0 {
            self.remaining -= 1;

            let output = seed.deserialize(&mut *self.de).map(Some);
            self.de.next_ty = self.ty;
            output
        } else {
            Ok(None)
        }
    }
}

/// Deserialises NBT compounds.
#[derive(Debug)]
struct MapDeserializer<'a, 're, 'de: 'a, F, R>
where
    R: ReadBytesExt,
    F: EndiannessImpl,
{
    de: &'a mut Deserializer<'re, 'de, F, R>,
}

impl<'de, 're, 'a, F, R> From<&'a mut Deserializer<'re, 'de, F, R>>
    for MapDeserializer<'a, 're, 'de, F, R>
where
    R: ReadBytesExt,
    F: EndiannessImpl,
{
    #[inline]
    fn from(v: &'a mut Deserializer<'re, 'de, F, R>) -> Self {
        Self { de: v }
    }
}

impl<'de, 're, 'a, F, R> MapAccess<'de> for MapDeserializer<'a, 're, 'de, F, R>
where
    R: ReadBytesExt,
    F: EndiannessImpl,
{
    type Error = NbtError;

    #[inline]
    fn next_key_seed<K>(&mut self, seed: K) -> Result<Option<K::Value>, NbtError>
    where
        K: DeserializeSeed<'de>,
    {
        self.de.is_key = true;
        self.de.next_ty = FieldType::String;

        let next_ty = FieldType::try_from(self.de.input.read_u8()?)?;
        dbg!(&next_ty);

        let r = if next_ty == FieldType::End {
            Ok(None)
        } else {
            seed.deserialize(&mut *self.de).map(Some)
        };

        self.de.is_key = false;
        self.de.next_ty = next_ty;
        r
    }

    #[inline]
    fn next_value_seed<V>(&mut self, seed: V) -> Result<V::Value, NbtError>
    where
        V: DeserializeSeed<'de>,
    {
        debug_assert_ne!(
            self.de.next_ty,
            FieldType::End,
            "Cannot serialize end as a map field"
        );
        seed.deserialize(&mut *self.de)
    }
}<|MERGE_RESOLUTION|>--- conflicted
+++ resolved
@@ -1,9 +1,5 @@
 use std::borrow::Cow;
-<<<<<<< HEAD
 use std::io::{Cursor, Read, Seek};
-=======
-use std::io::{BufRead, Cursor, Read};
->>>>>>> 639d1105
 use std::marker::PhantomData;
 
 use byteorder::{BigEndian, LittleEndian, ReadBytesExt};
@@ -13,7 +9,7 @@
 use varint_rs::VarintReader;
 
 use crate::error::StreamError;
-use crate::{EndiannessImpl, FieldType, NbtError, Variant};
+use crate::{EndiannessImpl, FieldType, NbtError, NetworkLittleEndian, Variant};
 
 /// Verifies that the deserialized type is equal to the expected type.
 macro_rules! is_ty {
@@ -62,13 +58,8 @@
     R: ReadBytesExt,
     F: EndiannessImpl + 'de,
 {
-<<<<<<< HEAD
-    /// Creates a new deserialiser, consuming the reader.
+    /// Creates a new deserializer, consuming the reader.
     pub fn new(input: &'re mut R) -> Result<Self, NbtError> {
-=======
-    /// Creates a new deserializer, consuming the reader.
-    pub fn new(input: &'re mut Cursor<R>) -> Result<Self, NbtError> {
->>>>>>> 639d1105
         let next_ty = FieldType::try_from(input.read_u8()?)?;
 
         let de = Deserializer {
@@ -78,24 +69,13 @@
             _marker: PhantomData,
         };
 
-<<<<<<< HEAD
         // Ignore name of root component
-=======
-        de.deserialize_raw_str()?;
-
-        Ok(de)
-    }
-
-    /// Deserialize a raw UTF-8 string.
-    fn deserialize_raw_str(&mut self) -> Result<(), StreamError> {
->>>>>>> 639d1105
         let len = match F::AS_ENUM {
             Variant::BigEndian => de.input.read_u16::<BigEndian>()? as u32,
             Variant::LittleEndian => de.input.read_u16::<LittleEndian>()? as u32,
             Variant::NetworkEndian => de.input.read_u32_varint()?,
         };
 
-<<<<<<< HEAD
         let mut buf = vec![0; len as usize];
         de.input.read_exact(&mut buf)?;
 
@@ -103,11 +83,6 @@
         dbg!(name);
 
         Ok(de)
-=======
-        self.input.consume(len as usize);
-
-        Ok(())
->>>>>>> 639d1105
     }
 }
 
@@ -115,24 +90,17 @@
 ///
 /// On success, the deserialized object and number of bytes read from the buffer are returned.
 #[inline]
-<<<<<<< HEAD
-pub fn from_bytes<'de, 're, F, T, R>(reader: &'re mut R) -> Result<T, NbtError>
-where
-    R: ReadBytesExt,
-=======
-pub fn from_bytes<'de, 're, F, T>(reader: &'re mut Cursor<&[u8]>) -> Result<T, NbtError>
-where
->>>>>>> 639d1105
+pub fn from_bytes<'de, 're, F, T>(reader: &'re mut impl ReadBytesExt) -> Result<T, NbtError>
+where
     T: Deserialize<'de>,
     F: EndiannessImpl + 'de,
 {
-    let mut deserializer = Deserializer::<F, &[u8]>::new(reader)?;
+    let mut deserializer = Deserializer::<F, _>::new(reader)?;
     let output = T::deserialize(&mut deserializer)?;
 
     Ok(output)
 }
 
-<<<<<<< HEAD
 /// Reads a single object of type `T` from the given buffer.
 ///
 /// This function uses the little endian format of NBT, which is used by disk formats
@@ -143,7 +111,7 @@
 /// # Example
 ///
 /// ```rust
-/// # use bedrockrs_nbt as nbt;
+/// # use nbtx as nbt;
 /// # fn main() {
 ///  #[derive(serde::Serialize, serde::Deserialize, Debug)]
 ///  struct Data {
@@ -167,7 +135,7 @@
     R: ReadBytesExt,
     T: Deserialize<'de>,
 {
-    from_bytes::<LittleEndian, T, R>(reader)
+    from_bytes::<LittleEndian, T>(reader)
 }
 
 /// Reads a single object of type `T` from the given buffer.
@@ -180,7 +148,7 @@
 /// # Example
 ///
 /// ```rust
-/// # use bedrockrs_nbt as nbt;
+/// # use nbtx as nbt;
 /// # fn main() {
 ///  #[derive(serde::Serialize, serde::Deserialize, Debug)]
 ///  struct Data {
@@ -204,7 +172,7 @@
     R: ReadBytesExt,
     T: Deserialize<'de>,
 {
-    from_bytes::<BigEndian, T, R>(reader)
+    from_bytes::<BigEndian, T>(reader)
 }
 
 /// Reads a single object of type `T` from the given buffer.
@@ -217,7 +185,7 @@
 /// # Example
 ///
 /// ```rust
-/// # use bedrockrs_nbt as nbt;
+/// # use nbtx as nbt;
 /// # fn main() {
 ///  #[derive(serde::Serialize, serde::Deserialize, Debug)]
 ///  struct Data {
@@ -241,11 +209,9 @@
     R: ReadBytesExt,
     T: Deserialize<'data>,
 {
-    from_bytes::<NetworkLittleEndian, T, R>(reader)
-}
-
-=======
->>>>>>> 639d1105
+    from_bytes::<NetworkLittleEndian, T>(reader)
+}
+
 impl<'de, 're, 'a, F, R> de::Deserializer<'de> for &'a mut Deserializer<'re, 'de, F, R>
 where
     R: ReadBytesExt,
@@ -382,30 +348,13 @@
     }
 
     #[inline]
-    fn deserialize_str<V>(self, visitor: V) -> Result<V::Value, NbtError>
+    fn deserialize_str<V>(self, _visitor: V) -> Result<V::Value, NbtError>
     where
         V: Visitor<'de>,
     {
         Err(NbtError::Unsupported(
             "Deserializing string references is not supported",
         ))
-
-<<<<<<< HEAD
-        // let len = match F::AS_ENUM {
-        //     Variant::BigEndian => self.input.read_u16::<BigEndian>()? as u32,
-        //     Variant::LittleEndian => self.input.read_u16::<LittleEndian>()? as u32,
-        //     Variant::NetworkEndian => self.input.read_u32_varint()?,
-        // };
-=======
-        let mut buf = Vec::with_capacity(len as usize);
-        self.input.read_exact(&mut buf)?;
-
-        let string = String::from_utf8(buf)?;
->>>>>>> 639d1105
-
-        dbg!((&string, self.input.position()));
-
-        visitor.visit_string(string)
     }
 
     #[inline]
@@ -425,9 +374,6 @@
         self.input.read_exact(&mut buf)?;
 
         let string = String::from_utf8(buf)?;
-
-        dbg!((&string, self.input.position()));
-
         visitor.visit_string(string)
     }
 
@@ -447,19 +393,12 @@
         //     Variant::NetworkEndian => self.input.read_i32_varint()? as u32,
         // };
 
-<<<<<<< HEAD
         // // let mut buf = Vec::with_capacity(len as usize);
         // // self.input.read_exact(&mut buf)?;
         // //
         // todo!("Obtain slice from cursor directly without copying to heap");
 
         // // visitor.visit_bytes(&buf)
-=======
-        let mut buf = Vec::with_capacity(len as usize);
-        self.input.read_exact(&mut buf)?;
-
-        visitor.visit_bytes(&buf)
->>>>>>> 639d1105
     }
 
     fn deserialize_byte_buf<V>(self, visitor: V) -> Result<V::Value, NbtError>
