use std::marker::PhantomData;

use byteorder::{BigEndian, LittleEndian, WriteBytesExt};
use paste::paste;
use serde::ser::{Impossible, SerializeMap, SerializeSeq, SerializeStruct, SerializeTuple};
use serde::{ser, Serialize};

use varint_rs::VarintWriter;

use crate::{EndiannessImpl, FieldType, NbtError, Variant};

/// Returns a `not supported` error.
macro_rules! forward_unsupported {
    ($($ty: ident),+) => {
        paste! {$(
            #[inline]
            fn [<serialize_ $ty>](self, _v: $ty) -> Result<(), NbtError> {
                Err(NbtError::Unsupported(concat!(
                    "Serialization of `", stringify!($ty), "` is not supported"
                )))
            }
        )+}
    }
}

/// Returns a `not supported` error.
macro_rules! forward_unsupported_field {
    ($($ty: ident),+) => {
        paste! {$(
            #[inline]
            fn [<serialize_ $ty>](self, _v: $ty) -> Result<bool, NbtError> {
                Err(NbtError::Unsupported(concat!(
                    "Serialization of `", stringify!($ty), "` is not supported"
                )))
            }
        )+}
    }
}

/// Serializes the given data in big endian format.
///
/// This is the format used by Minecraft: Java Edition.
///
/// See [`to_be_bytes_in`] for an alternative that serializes into the given writer, instead
/// of producing a new one.
///
/// # Example
///
/// ```rust
/// # use bedrockrs_nbt as nbt;
/// #
/// # fn main() {
///  #[derive(serde::Serialize, serde::Deserialize)]
///  struct Data {
///     value: String
///  }
///
///  let data = Data { value: "Hello, World!".to_owned() };
///  let encoded = nbt::to_bytes::<nbt::BigEndian, _>(&data).unwrap();
/// # }
/// ```
pub fn to_bytes<E>(v: &(impl Serialize + ?Sized)) -> Result<Vec<u8>, NbtError>
where
    E: EndiannessImpl,
{
    let mut ser = Serializer::<_, E>::new(Vec::new());
    v.serialize(&mut ser)?;

    Ok(ser.into_inner())
}

/// Serializes the given data in big endian format.
///
/// This is the format used by Minecraft: Java Edition.
///
/// See [`to_be_bytes_in`] for an alternative that serializes into the given writer, instead
/// of producing a new one.
///
/// # Example
///
/// ```rust
/// # fn main() {
///  use byteorder::BigEndian;
///
/// #[derive(serde::Serialize, serde::Deserialize)]
///  struct Data {
///     value: String
///  }
///
///  let data = Data { value: "Hello, World!".to_owned() };
///  let encoded = nbtx::to_bytes::<BigEndian>(&data).unwrap();
/// # }
/// ```
pub fn to_bytes_in<E, T, W>(writer: W, v: &T) -> Result<(), NbtError>
where
    W: WriteBytesExt,
    T: ?Sized + Serialize,
    E: EndiannessImpl,
{
    let mut ser = Serializer::<_, E>::new(writer);
    v.serialize(&mut ser)?;

    Ok(())
}

<<<<<<< HEAD
#[inline]
pub fn to_net_bytes<T>(v: &T) -> Result<Vec<u8>, NbtError>
where
    T: ?Sized + Serialize,
{
    to_bytes::<NetworkLittleEndian, T>(v)
}

#[inline]
pub fn to_net_bytes_in<T, W>(writer: W, v: &T) -> Result<(), NbtError>
where
    W: WriteBytesExt,
    T: ?Sized + Serialize,
{
    to_bytes_in::<NetworkLittleEndian, T, W>(writer, v)
}

#[inline]
pub fn to_be_bytes<T>(v: &T) -> Result<Vec<u8>, NbtError>
where
    T: ?Sized + Serialize,
{
    to_bytes::<BigEndian, T>(v)
}

#[inline]
pub fn to_be_bytes_in<T, W>(writer: W, v: &T) -> Result<(), NbtError>
where
    W: WriteBytesExt,
    T: ?Sized + Serialize,
{
    to_bytes_in::<BigEndian, T, W>(writer, v)
}

#[inline]
pub fn to_le_bytes<T>(v: &T) -> Result<Vec<u8>, NbtError>
where
    T: ?Sized + Serialize,
{
    to_bytes::<LittleEndian, T>(v)
}

#[inline]
pub fn to_le_bytes_in<T, W>(writer: W, v: &T) -> Result<(), NbtError>
where
    W: WriteBytesExt,
    T: ?Sized + Serialize,
{
    to_bytes_in::<LittleEndian, T, W>(writer, v)
}

/// NBT data serialiser.
=======
/// NBT data serializer.
>>>>>>> 639d1105
#[derive(Debug)]
pub struct Serializer<W, E>
where
    W: WriteBytesExt,
    E: EndiannessImpl,
{
    writer: W,
    /// Whether this is the first data to be written.
    /// This makes sure that the name and type of the root compound are written.
    is_initial: bool,
    /// Stores the length of the list that is currently being serialised.
    len: usize,
    _marker: PhantomData<E>,
}

impl<W, E> Serializer<W, E>
where
    W: WriteBytesExt,
    E: EndiannessImpl,
{
    /// Creates a new and empty serializer.
    #[inline]
    pub const fn new(w: W) -> Serializer<W, E> {
        Serializer {
            writer: w,
            is_initial: true,
            len: 0,
            _marker: PhantomData,
        }
    }

    /// Consumes the serialiser and returns the inner writer.
    #[inline]
    pub fn into_inner(self) -> W {
        self.writer
    }
}

impl<'a, W, E> ser::Serializer for &'a mut Serializer<W, E>
where
    E: EndiannessImpl,
    W: WriteBytesExt,
{
    type Ok = ();
    type Error = NbtError;

    type SerializeSeq = Self;
    type SerializeTuple = Self;
    type SerializeTupleStruct = Impossible<(), NbtError>;
    type SerializeTupleVariant = Impossible<(), NbtError>;
    type SerializeMap = Self;
    type SerializeStruct = Self;
    type SerializeStructVariant = Impossible<(), NbtError>;

    forward_unsupported!(char, u8, u16, u32, u64, i128);

    #[inline]
    fn serialize_bool(self, v: bool) -> Result<(), NbtError> {
        self.writer.write_u8(v as u8)?;
        Ok(())
    }

    #[inline]
    fn serialize_i8(self, v: i8) -> Result<(), NbtError> {
        self.writer.write_i8(v)?;
        Ok(())
    }

    #[inline]
    fn serialize_i16(self, v: i16) -> Result<(), NbtError> {
        match E::AS_ENUM {
            Variant::BigEndian => self.writer.write_i16::<BigEndian>(v)?,
            Variant::LittleEndian | Variant::NetworkEndian => {
                self.writer.write_i16::<LittleEndian>(v)?
            }
        };

        Ok(())
    }

    #[inline]
    fn serialize_i32(self, v: i32) -> Result<(), NbtError> {
        match E::AS_ENUM {
            Variant::BigEndian => self.writer.write_i32::<BigEndian>(v)?,
            Variant::LittleEndian => self.writer.write_i32::<LittleEndian>(v)?,
            Variant::NetworkEndian => self.writer.write_i32_varint(v)?,
        };

        Ok(())
    }

    #[inline]
    fn serialize_i64(self, v: i64) -> Result<(), NbtError> {
        match E::AS_ENUM {
            Variant::BigEndian => self.writer.write_i64::<BigEndian>(v)?,
            Variant::LittleEndian => self.writer.write_i64::<LittleEndian>(v)?,
            Variant::NetworkEndian => self.writer.write_i64_varint(v)?,
        };

        Ok(())
    }

    #[inline]
    fn serialize_f32(self, v: f32) -> Result<(), NbtError> {
        match E::AS_ENUM {
            Variant::BigEndian => self.writer.write_f32::<BigEndian>(v)?,
            Variant::LittleEndian | Variant::NetworkEndian => {
                self.writer.write_f32::<LittleEndian>(v)?
            }
        };

        Ok(())
    }

    #[inline]
    fn serialize_f64(self, v: f64) -> Result<(), NbtError> {
        match E::AS_ENUM {
            Variant::BigEndian => self.writer.write_f64::<BigEndian>(v)?,
            Variant::LittleEndian | Variant::NetworkEndian => {
                self.writer.write_f64::<LittleEndian>(v)?
            }
        };

        Ok(())
    }

    #[inline]
    fn serialize_str(self, v: &str) -> Result<(), NbtError> {
        match E::AS_ENUM {
            Variant::BigEndian => self.writer.write_u16::<BigEndian>(v.len() as u16),
            Variant::LittleEndian => self.writer.write_u16::<LittleEndian>(v.len() as u16),
            Variant::NetworkEndian => self.writer.write_u32_varint(v.len() as u32),
        }?;

        self.writer.write_all(v.as_bytes())?;
        Ok(())
    }

    #[inline]
    fn serialize_bytes(self, v: &[u8]) -> Result<(), NbtError> {
        match E::AS_ENUM {
            Variant::BigEndian => self.writer.write_i32::<BigEndian>(v.len() as i32),
            Variant::LittleEndian => self.writer.write_i32::<LittleEndian>(v.len() as i32),
            Variant::NetworkEndian => self.writer.write_i32_varint(v.len() as i32),
        }?;

        self.writer.write_all(v)?;
        Ok(())
    }

    fn serialize_none(self) -> Result<(), NbtError> {
        Err(NbtError::Unsupported(
            "Serializing Options is not supported",
        ))
    }

    fn serialize_some<T: Serialize + ?Sized>(self, _value: &T) -> Result<(), NbtError> {
        Err(NbtError::Unsupported(
            "Serializing Options is not supported",
        ))
    }

    fn serialize_unit(self) -> Result<(), NbtError> {
        Err(NbtError::Unsupported("Serializing () is not supported"))
    }

    fn serialize_unit_struct(self, _name: &'static str) -> Result<(), NbtError> {
        Err(NbtError::Unsupported(
            "Serializing unit structs is not supported",
        ))
    }

    fn serialize_unit_variant(
        self,
        _name: &'static str,
        _variant_index: u32,
        _variant: &'static str,
    ) -> Result<(), NbtError> {
        Err(NbtError::Unsupported(
            "Serializing unit variants is not supported",
        ))
    }

    fn serialize_newtype_struct<T: Serialize + ?Sized>(
        self,
        _name: &'static str,
        _value: &T,
    ) -> Result<(), NbtError> {
        Err(NbtError::Unsupported(
            "Serializing newtype structs is not supported",
        ))
    }

    fn serialize_newtype_variant<T: Serialize + ?Sized>(
        self,
        _name: &'static str,
        _variant_index: u32,
        _variant: &'static str,
        _value: &T,
    ) -> Result<(), NbtError> {
        Err(NbtError::Unsupported(
            "Serializing newtype variants is not supported",
        ))
    }

    #[inline]
    fn serialize_seq(self, len: Option<usize>) -> Result<Self::SerializeSeq, Self::Error> {
        if let Some(len) = len {
            self.len = len;
            Ok(self)
        } else {
            Err(NbtError::Unsupported("Dynamically sized sequences is not supported. If you are trying to serialize an iterator, call `Iterator::collect` to create a sequence with known size."))
        }
    }

    #[inline]
    fn serialize_tuple(self, len: usize) -> Result<Self::SerializeTuple, Self::Error> {
        self.len = len;
        Ok(self)
    }

    fn serialize_tuple_struct(
        self,
        _name: &'static str,
        _len: usize,
    ) -> Result<Self::SerializeTupleStruct, Self::Error> {
        Err(NbtError::Unsupported(
            "Serializing tuple structs is not supported",
        ))
    }

    fn serialize_tuple_variant(
        self,
        _name: &'static str,
        _variant_index: u32,
        _variant: &'static str,
        _len: usize,
    ) -> Result<Self::SerializeTupleVariant, Self::Error> {
        Err(NbtError::Unsupported(
            "Serializing tuple variants is not supported",
        ))
    }

    fn serialize_map(self, _len: Option<usize>) -> Result<Self::SerializeMap, Self::Error> {
        // nbt::Value does not distinguish between maps and structs.
        // Therefore, this is also necessary here
        if self.is_initial {
            self.writer.write_u8(FieldType::Compound as u8)?;
            self.serialize_str("")?;
            self.is_initial = false;
        }

        Ok(self)
    }

    fn serialize_struct(
        self,
        name: &'static str,
        _len: usize,
    ) -> Result<Self::SerializeStruct, Self::Error> {
        if self.is_initial {
            self.writer.write_u8(FieldType::Compound as u8)?;
            self.serialize_str(name)?;
            self.is_initial = false;
        }

        Ok(self)
    }

    fn serialize_struct_variant(
        self,
        _name: &'static str,
        _variant_index: u32,
        _variant: &'static str,
        _len: usize,
    ) -> Result<Self::SerializeStructVariant, Self::Error> {
        Err(NbtError::Unsupported(
            "Serializing struct variants is not supported",
        ))
    }
}

impl<'a, W, F> SerializeSeq for &'a mut Serializer<W, F>
where
    W: WriteBytesExt,
    F: EndiannessImpl,
{
    type Ok = ();
    type Error = NbtError;

    #[inline]
    fn serialize_element<T>(&mut self, element: &T) -> Result<(), NbtError>
    where
        T: ?Sized + Serialize,
    {
        if self.len != 0 {
            let ty_serializer = FieldTypeSerializer::new(self);
            element.serialize(ty_serializer)?;

            match F::AS_ENUM {
                Variant::BigEndian => self.writer.write_i32::<BigEndian>(self.len as i32),
                Variant::LittleEndian => self.writer.write_i32::<LittleEndian>(self.len as i32),
                Variant::NetworkEndian => self.writer.write_i32_varint(self.len as i32),
            }?;
            self.len = 0;
        }

        element.serialize(&mut **self)
    }

    #[inline]
    fn end(self) -> Result<(), NbtError> {
        Ok(())
    }
}

impl<'a, W, M> SerializeTuple for &'a mut Serializer<W, M>
where
    W: WriteBytesExt,
    M: EndiannessImpl,
{
    type Ok = ();
    type Error = NbtError;

    #[inline]
    fn serialize_element<T>(&mut self, element: &T) -> Result<(), NbtError>
    where
        T: ?Sized + Serialize,
    {
        if self.len != 0 {
            let ty_serializer = FieldTypeSerializer::new(self);
            element.serialize(ty_serializer)?;

            match M::AS_ENUM {
                Variant::BigEndian => self.writer.write_i32::<BigEndian>(self.len as i32),
                Variant::LittleEndian => self.writer.write_i32::<LittleEndian>(self.len as i32),
                Variant::NetworkEndian => self.writer.write_i32_varint(self.len as i32),
            }?;
            self.len = 0;
        }

        element.serialize(&mut **self)
    }

    #[inline]
    fn end(self) -> Result<(), NbtError> {
        Ok(())
    }
}

impl<'a, W, M> SerializeMap for &'a mut Serializer<W, M>
where
    W: WriteBytesExt,
    M: EndiannessImpl,
{
    type Ok = ();
    type Error = NbtError;

    /// This function *must* not be used. Use [`serialize_key`](Self::serialize_key) instead.
    fn serialize_key<K>(&mut self, _key: &K) -> Result<(), NbtError>
    where
        K: ?Sized + Serialize,
    {
        Err(NbtError::Unsupported(
            "Serializer::serialize_key is not supported. Use Serializer::serialize_entry instead",
        ))
    }

    /// This function *must* not be used. Use [`serialize_key`](Self::serialize_key) instead.
    fn serialize_value<V>(&mut self, _value: &V) -> Result<(), NbtError>
    where
        V: ?Sized + Serialize,
    {
        Err(NbtError::Unsupported(
            "Serializer::serialize_value is not supported. Use Serializer::serialize_entry instead",
        ))
    }

    fn serialize_entry<K, V>(&mut self, key: &K, value: &V) -> Result<(), NbtError>
    where
        K: ?Sized + Serialize,
        V: ?Sized + Serialize,
    {
        let ty_serializer = FieldTypeSerializer::new(self);
        value.serialize(ty_serializer)?;

        key.serialize(&mut **self)?;
        value.serialize(&mut **self)
    }

    #[inline]
    fn end(self) -> Result<(), NbtError> {
        self.writer.write_u8(FieldType::End as u8)?;
        Ok(())
    }
}

impl<'a, W, M> SerializeStruct for &'a mut Serializer<W, M>
where
    W: WriteBytesExt,
    M: EndiannessImpl,
{
    type Ok = ();
    type Error = NbtError;

    fn serialize_field<V>(&mut self, key: &'static str, value: &V) -> Result<(), NbtError>
    where
        V: ?Sized + Serialize,
    {
        let ty_serializer = FieldTypeSerializer::new(self);
        let should_skip = value.serialize(ty_serializer)?;

        if !should_skip {
            match M::AS_ENUM {
                Variant::LittleEndian => self.writer.write_u16::<LittleEndian>(key.len() as u16),
                Variant::BigEndian => self.writer.write_u16::<BigEndian>(key.len() as u16),
                Variant::NetworkEndian => self.writer.write_u32_varint(key.len() as u32),
            }?;

            self.writer.write_all(key.as_bytes())?;
            value.serialize(&mut **self)
        } else {
            Ok(())
        }
    }

    #[inline]
    fn end(self) -> Result<(), NbtError> {
        self.writer.write_u8(FieldType::End as u8)?;
        Ok(())
    }
}

/// Separate serialiser that writes data types to the writer.
///
/// Serde does not provide any type information, hence this exists.
///
/// This serialiser writes the data type of the given value and does not consume it.
struct FieldTypeSerializer<'a, W, F>
where
    W: WriteBytesExt,
    F: EndiannessImpl,
{
    ser: &'a mut Serializer<W, F>,
}

impl<'a, W, F> FieldTypeSerializer<'a, W, F>
where
    W: WriteBytesExt,
    F: EndiannessImpl,
{
    pub fn new(ser: &'a mut Serializer<W, F>) -> Self {
        Self { ser }
    }
}

impl<'a, W, F> ser::Serializer for FieldTypeSerializer<'a, W, F>
where
    W: WriteBytesExt,
    F: EndiannessImpl,
{
    type Ok = bool; // Whether the field should be skipped
    type Error = NbtError;
    type SerializeSeq = Self;
    type SerializeTuple = Self;
    type SerializeTupleStruct = Impossible<bool, Self::Error>;
    type SerializeTupleVariant = Impossible<bool, Self::Error>;
    type SerializeMap = Self;
    type SerializeStruct = Self;
    type SerializeStructVariant = Impossible<bool, Self::Error>;

    forward_unsupported_field!(char, u8, u16, u32, u64, i128);

    #[inline]
    fn serialize_bool(self, _v: bool) -> Result<bool, Self::Error> {
        self.ser.writer.write_u8(FieldType::Byte as u8)?;
        Ok(false)
    }

    #[inline]
    fn serialize_i8(self, _v: i8) -> Result<Self::Ok, Self::Error> {
        self.ser.writer.write_u8(FieldType::Byte as u8)?;
        Ok(false)
    }

    #[inline]
    fn serialize_i16(self, _v: i16) -> Result<Self::Ok, Self::Error> {
        self.ser.writer.write_u8(FieldType::Short as u8)?;
        Ok(false)
    }

    fn serialize_i32(self, _v: i32) -> Result<Self::Ok, Self::Error> {
        self.ser.writer.write_u8(FieldType::Int as u8)?;
        Ok(false)
    }

    fn serialize_i64(self, _v: i64) -> Result<Self::Ok, Self::Error> {
        self.ser.writer.write_u8(FieldType::Long as u8)?;
        Ok(false)
    }

    fn serialize_f32(self, _v: f32) -> Result<Self::Ok, Self::Error> {
        self.ser.writer.write_u8(FieldType::Float as u8)?;
        Ok(false)
    }

    fn serialize_f64(self, _v: f64) -> Result<Self::Ok, Self::Error> {
        self.ser.writer.write_u8(FieldType::Double as u8)?;
        Ok(false)
    }

    fn serialize_str(self, _v: &str) -> Result<Self::Ok, Self::Error> {
        self.ser.writer.write_u8(FieldType::String as u8)?;
        Ok(false)
    }

    fn serialize_bytes(self, _v: &[u8]) -> Result<Self::Ok, Self::Error> {
        self.ser.writer.write_u8(FieldType::ByteArray as u8)?;
        Ok(false)
    }

    fn serialize_none(self) -> Result<Self::Ok, Self::Error> {
        Ok(true) // Skip field
    }

    fn serialize_some<T: Serialize + ?Sized>(self, value: &T) -> Result<Self::Ok, Self::Error> {
        value.serialize(self)?;
        Ok(false)
    }

    fn serialize_unit(self) -> Result<Self::Ok, Self::Error> {
        Err(NbtError::Unsupported("Serializing () is not supported"))
    }

    fn serialize_unit_struct(self, _name: &'static str) -> Result<Self::Ok, Self::Error> {
        Err(NbtError::Unsupported(
            "Serializing unit structs is not supported",
        ))
    }

    fn serialize_unit_variant(
        self,
        _name: &'static str,
        _variant_index: u32,
        _variant: &'static str,
    ) -> Result<Self::Ok, Self::Error> {
        Err(NbtError::Unsupported(
            "Serializing unit variants is not supported",
        ))
    }

    fn serialize_newtype_struct<T: Serialize + ?Sized>(
        self,
        _name: &'static str,
        _value: &T,
    ) -> Result<Self::Ok, Self::Error> {
        Err(NbtError::Unsupported(
            "Serializing newtype structs is not supported",
        ))
    }

    fn serialize_newtype_variant<T: Serialize + ?Sized>(
        self,
        _name: &'static str,
        _variant_index: u32,
        _variant: &'static str,
        _value: &T,
    ) -> Result<Self::Ok, Self::Error> {
        Err(NbtError::Unsupported(
            "Serializing newtype variants is not supported",
        ))
    }

    fn serialize_seq(self, _len: Option<usize>) -> Result<Self::SerializeSeq, Self::Error> {
        self.ser.writer.write_u8(FieldType::List as u8)?;
        Ok(self)
    }

    fn serialize_tuple(self, _len: usize) -> Result<Self::SerializeTuple, Self::Error> {
        self.ser.writer.write_u8(FieldType::List as u8)?;
        Ok(self)
    }

    fn serialize_tuple_struct(
        self,
        _name: &'static str,
        _len: usize,
    ) -> Result<Self::SerializeTupleStruct, Self::Error> {
        Err(NbtError::Unsupported(
            "Serializing tuple structs is not supported",
        ))
    }

    fn serialize_tuple_variant(
        self,
        _name: &'static str,
        _variant_index: u32,
        _variant: &'static str,
        _len: usize,
    ) -> Result<Self::SerializeTupleVariant, Self::Error> {
        Err(NbtError::Unsupported(
            "Serializing tuple variants is not supported",
        ))
    }

    #[inline]
    fn serialize_map(self, _len: Option<usize>) -> Result<Self::SerializeMap, Self::Error> {
        self.ser.writer.write_u8(FieldType::Compound as u8)?;
        Ok(self)
    }

    #[inline]
    fn serialize_struct(
        self,
        _name: &'static str,
        _len: usize,
    ) -> Result<Self::SerializeStruct, Self::Error> {
        self.ser.writer.write_u8(FieldType::Compound as u8)?;
        Ok(self)
    }

    fn serialize_struct_variant(
        self,
        _name: &'static str,
        _variant_index: u32,
        _variant: &'static str,
        _len: usize,
    ) -> Result<Self::SerializeStructVariant, Self::Error> {
        Err(NbtError::Unsupported(
            "Serializing struct variants is not supported",
        ))
    }
}

impl<'a, W, F> SerializeSeq for FieldTypeSerializer<'a, W, F>
where
    W: WriteBytesExt,
    F: EndiannessImpl,
{
    type Ok = bool;
    type Error = NbtError;

    #[inline]
    fn serialize_element<T>(&mut self, _element: &T) -> Result<(), NbtError>
    where
        T: ?Sized + Serialize,
    {
        Ok(())
    }

    #[inline]
    fn end(self) -> Result<bool, Self::Error> {
        Ok(false)
    }
}

impl<'a, W, F> SerializeTuple for FieldTypeSerializer<'a, W, F>
where
    W: WriteBytesExt,
    F: EndiannessImpl,
{
    type Ok = bool;
    type Error = NbtError;

    #[inline]
    fn serialize_element<T>(&mut self, _element: &T) -> Result<(), NbtError>
    where
        T: ?Sized + Serialize,
    {
        Ok(())
    }

    #[inline]
    fn end(self) -> Result<bool, Self::Error> {
        Ok(false)
    }
}

impl<'a, W, F> SerializeMap for FieldTypeSerializer<'a, W, F>
where
    W: WriteBytesExt,
    F: EndiannessImpl,
{
    type Ok = bool;
    type Error = NbtError;

    #[inline]
    fn serialize_key<K>(&mut self, _key: &K) -> Result<(), NbtError>
    where
        K: ?Sized + Serialize,
    {
        Ok(())
    }

    #[inline]
    fn serialize_value<V>(&mut self, _value: &V) -> Result<(), NbtError>
    where
        V: ?Sized + Serialize,
    {
        Ok(())
    }

    #[inline]
    fn end(self) -> Result<bool, Self::Error> {
        Ok(false)
    }
}

impl<'a, W, F> SerializeStruct for FieldTypeSerializer<'a, W, F>
where
    W: WriteBytesExt,
    F: EndiannessImpl,
{
    type Ok = bool;
    type Error = NbtError;

    #[inline]
    fn serialize_field<V>(&mut self, _key: &'static str, _value: &V) -> Result<(), NbtError>
    where
        V: ?Sized + Serialize,
    {
        Ok(())
    }

    #[inline]
    fn end(self) -> Result<bool, Self::Error> {
        Ok(false)
    }
}<|MERGE_RESOLUTION|>--- conflicted
+++ resolved
@@ -7,7 +7,7 @@
 
 use varint_rs::VarintWriter;
 
-use crate::{EndiannessImpl, FieldType, NbtError, Variant};
+use crate::{EndiannessImpl, FieldType, NbtError, NetworkLittleEndian, Variant};
 
 /// Returns a `not supported` error.
 macro_rules! forward_unsupported {
@@ -47,8 +47,6 @@
 /// # Example
 ///
 /// ```rust
-/// # use bedrockrs_nbt as nbt;
-/// #
 /// # fn main() {
 ///  #[derive(serde::Serialize, serde::Deserialize)]
 ///  struct Data {
@@ -56,7 +54,7 @@
 ///  }
 ///
 ///  let data = Data { value: "Hello, World!".to_owned() };
-///  let encoded = nbt::to_bytes::<nbt::BigEndian, _>(&data).unwrap();
+///  let encoded = nbtx::to_bytes::<nbtx::BigEndian>(&data).unwrap();
 /// # }
 /// ```
 pub fn to_bytes<E>(v: &(impl Serialize + ?Sized)) -> Result<Vec<u8>, NbtError>
@@ -80,21 +78,17 @@
 ///
 /// ```rust
 /// # fn main() {
-///  use byteorder::BigEndian;
-///
 /// #[derive(serde::Serialize, serde::Deserialize)]
 ///  struct Data {
 ///     value: String
 ///  }
 ///
 ///  let data = Data { value: "Hello, World!".to_owned() };
-///  let encoded = nbtx::to_bytes::<BigEndian>(&data).unwrap();
+///  let encoded = nbtx::to_bytes::<nbtx::BigEndian>(&data).unwrap();
 /// # }
 /// ```
-pub fn to_bytes_in<E, T, W>(writer: W, v: &T) -> Result<(), NbtError>
-where
-    W: WriteBytesExt,
-    T: ?Sized + Serialize,
+pub fn to_bytes_in<E>(writer: impl WriteBytesExt, v: &(impl Serialize + ?Sized)) -> Result<(), NbtError>
+where
     E: EndiannessImpl,
 {
     let mut ser = Serializer::<_, E>::new(writer);
@@ -103,13 +97,12 @@
     Ok(())
 }
 
-<<<<<<< HEAD
 #[inline]
 pub fn to_net_bytes<T>(v: &T) -> Result<Vec<u8>, NbtError>
 where
     T: ?Sized + Serialize,
 {
-    to_bytes::<NetworkLittleEndian, T>(v)
+    to_bytes::<NetworkLittleEndian>(v)
 }
 
 #[inline]
@@ -118,7 +111,7 @@
     W: WriteBytesExt,
     T: ?Sized + Serialize,
 {
-    to_bytes_in::<NetworkLittleEndian, T, W>(writer, v)
+    to_bytes_in::<NetworkLittleEndian>(writer, v)
 }
 
 #[inline]
@@ -126,7 +119,7 @@
 where
     T: ?Sized + Serialize,
 {
-    to_bytes::<BigEndian, T>(v)
+    to_bytes::<BigEndian>(v)
 }
 
 #[inline]
@@ -135,7 +128,7 @@
     W: WriteBytesExt,
     T: ?Sized + Serialize,
 {
-    to_bytes_in::<BigEndian, T, W>(writer, v)
+    to_bytes_in::<BigEndian>(writer, v)
 }
 
 #[inline]
@@ -143,7 +136,7 @@
 where
     T: ?Sized + Serialize,
 {
-    to_bytes::<LittleEndian, T>(v)
+    to_bytes::<LittleEndian>(v)
 }
 
 #[inline]
@@ -152,13 +145,10 @@
     W: WriteBytesExt,
     T: ?Sized + Serialize,
 {
-    to_bytes_in::<LittleEndian, T, W>(writer, v)
-}
-
-/// NBT data serialiser.
-=======
+    to_bytes_in::<LittleEndian>(writer, v)
+}
+
 /// NBT data serializer.
->>>>>>> 639d1105
 #[derive(Debug)]
 pub struct Serializer<W, E>
 where
